--- conflicted
+++ resolved
@@ -11,12 +11,9 @@
 	"time"
 
 	"golang.org/x/net/proxy"
-<<<<<<< HEAD
+	"golang.org/x/sync/semaphore"
 
 	"github.com/datawire/dlib/dlog"
-=======
-	"golang.org/x/sync/semaphore"
->>>>>>> 7079ad71
 )
 
 // A Proxy listens to a port and forwards incoming connections to a router
